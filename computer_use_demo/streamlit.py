--- conflicted
+++ resolved
@@ -91,12 +91,8 @@
 
     anthropic_response_pending_tool_use = state.anthropic_response_pending_tool_use
 
-<<<<<<< HEAD
-    new_message = _hume_evi_chat(user_input_message=user_input_message,
-                                 state=state)
-=======
+
     new_messages = _hume_evi_chat(user_input_message=user_input_message, state=state)
->>>>>>> 9c618da7
 
     st.code(state.messages)
     for chat_event in state.messages:
@@ -245,12 +241,7 @@
         return cast(str, message)
 
 
-<<<<<<< HEAD
-def _hume_evi_chat(*, state: State,
-                   user_input_message: Optional[str]) -> Optional[str]:
-=======
 def _hume_evi_chat(*, state: State, user_input_message: Optional[str]) -> List[str]:
->>>>>>> 9c618da7
     """
     Renders the EVI chat, handles commands to EVI that are passed in through
     the session state, and acts on messages received from EVI. Returns a string

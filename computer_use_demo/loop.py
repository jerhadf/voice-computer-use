"""
Agentic sampling loop that calls the Anthropic API and local implenmentation of anthropic-defined computer use tools.
"""

import platform
from copy import deepcopy
from datetime import datetime
from enum import StrEnum
from typing import Any, cast

import streamlit as st
from anthropic import AsyncAnthropic
from anthropic.types.beta import (
    BetaMessage,
    BetaToolParam,
)

from computer_use_demo.state import State, to_beta_message_param

from .tools import BashTool, ComputerTool, EditTool, ToolCollection

BETA_FLAG = "computer-use-2024-10-22"


class APIProvider(StrEnum):
    ANTHROPIC = "anthropic"
    BEDROCK = "bedrock"
    VERTEX = "vertex"


PROVIDER_TO_DEFAULT_MODEL_NAME: dict[APIProvider, str] = {
    APIProvider.ANTHROPIC: "claude-3-5-sonnet-20241022",
    APIProvider.BEDROCK: "anthropic.claude-3-5-sonnet-20241022-v2:0",
    APIProvider.VERTEX: "claude-3-5-sonnet-v2@20241022",
}

# This system prompt is optimized for the Docker environment in this repository and
# specific tool combinations enabled.
# We encourage modifying this system prompt to ensure the model has context for the
# environment it is running in, and to provide any additional information that may be
# helpful for the task at hand.
SYSTEM_PROMPT = f"""<SYSTEM_CAPABILITY>
* You are utilising an Linux computer using {platform.machine()} architecture with internet access.
* Firefox will be started for you.
* Using bash tool you can start GUI applications. GUI apps run with bash tool will appear within your desktop environment, but they may take some time to appear. Take a screenshot to confirm it did.
* When using your bash tool with commands that are expected to output very large quantities of text, redirect into a tmp file and use str_replace_editor or `grep -n -B <lines before> -A <lines after> <query> <filename>` to confirm output.
* When viewing a page it can be helpful to zoom out so that you can see everything on the page.  Either that, or make sure you scroll down to see everything before deciding something isn't available.
* When using your computer function calls, they take a while to run and send back to you.  Where possible/feasible, try to chain multiple of these calls all into one function calls request.
* The current date is {datetime.today().strftime('%A, %B %-d, %Y')}.
</SYSTEM_CAPABILITY>

<IMPORTANT>
* When using Firefox, if a startup wizard appears, IGNORE IT.  Do not even click "skip this step".  Instead, click on the address bar where it says "Search or enter address", and enter the appropriate search term or URL there.
* If the item you are looking at is a pdf, if after taking a single screenshot of the pdf it seems that you want to read the entire document instead of trying to continue to read the pdf from your screenshots + navigation, determine the URL, use curl to download the pdf, install and use pdftotext to convert it to a text file, and then read that text file directly with your StrReplaceEditTool.
* When viewing a webpage, first use your computer tool to view it and explore it.  But, if there is a lot of text on that page, instead curl the html of that page to a file on disk and then using your StrReplaceEditTool to view the contents in plain text.
</IMPORTANT>"""


# This is just for getting debugging output that isn't cluttered with the bytes of images
def truncate_data_field(obj, visited=None):
    if visited is None:
        visited = set()

    obj_id = id(obj)
    if obj_id in visited:
        return obj  # Avoid revisiting objects

    # Mark the current object as visited
    visited.add(obj_id)

    if isinstance(obj, dict):
        return {
            key:
            "<data>" if key == "data" else truncate_data_field(value, visited)
            for key, value in obj.items()
        }
    elif isinstance(obj, list):
        return [truncate_data_field(item, visited) for item in obj]
    elif isinstance(obj, tuple):
        return tuple(truncate_data_field(item, visited) for item in obj)
    elif isinstance(obj, set):
        return {truncate_data_field(item, visited) for item in obj}
    elif hasattr(obj, "__dict__") and not isinstance(
            obj, (str, int, float, bool)):  # For mutable class instances only
        new_obj = deepcopy(
            obj
        )  # Make a deep copy of the object to avoid modifying the original
        visited.add(id(new_obj))
        for key, value in new_obj.__dict__.items():
            if key == "data":
                setattr(new_obj, key, "<data>")
            else:
                setattr(new_obj, key, truncate_data_field(value, visited))
        return new_obj
    else:
        return obj


async def phone_anthropic(
    *,
    state: State,
    tool_collection: ToolCollection,
    model: str,
    provider: APIProvider,
    system_prompt_suffix: str,
    api_key: str,
    only_n_most_recent_images: int | None,
    max_tokens: int,
) -> BetaMessage:
    system = (
        f"{SYSTEM_PROMPT}{' ' + system_prompt_suffix if system_prompt_suffix else ''}"
    )
    # if only_n_most_recent_images:
    #     _maybe_filter_to_n_most_recent_images(state.messages,
    #                                           only_n_most_recent_images)

    # we use raw_response to provide debug information to streamlit. Your
    # implementation may be able call the SDK directly with:
    # `response = client.messages.create(...)` instead.

    if provider == APIProvider.ANTHROPIC:
        try:
            raw_response = await AsyncAnthropic(
                api_key=api_key).beta.messages.with_raw_response.create(
                    max_tokens=max_tokens,
                    messages=[
                        to_beta_message_param(message)
                        for message in state.messages
                    ],
                    model=model,
                    system=system,
                    tools=cast(list[BetaToolParam],
                               tool_collection.to_params()),
                    extra_headers={"anthropic-beta": BETA_FLAG},
                )
        except Exception as e:
            st.error(e)
            raise e
    else:
        st.error("Unexpected provider")
        raise ValueError(f"Unexpected provider: {provider}")

    response = raw_response.parse()

    for content_block in response.content:
        if content_block.type == "tool_use":
            state.add_tool_use(
                id=content_block.id,
                input=cast(dict[str, Any], content_block.input),
                name=content_block.name,
            )
        elif content_block.type == "text":
            state.add_assistant_output(content_block.text)

    return response


async def use_tools(
    *,
    state: State,
    tool_collection: ToolCollection,
    response: BetaMessage,
) -> bool:
    is_done = True
    for content_block in response.content:
        if content_block.type == "tool_use":
            print("Running tool collection...")
            result = await tool_collection.run(
                name=content_block.name,
                tool_input=cast(dict[str, Any], content_block.input),
            )
            print("Adding tool result...")
            state.add_tool_result(result, content_block.id)
            is_done = False

    return is_done


async def iterate_sampling_loop(
    *,
    state: State,
    model: str,
    provider: APIProvider,
    system_prompt_suffix: str,
    api_key: str,
    only_n_most_recent_images: int | None = None,
    max_tokens: int = 4096,
) -> bool:
    """
    Agentic sampling loop for the assistant/tool interaction of computer use.
    """
    
    tool_collection = ToolCollection(
        ComputerTool(),
        BashTool(),
        EditTool(),
    )

    unprocessed_messages = state.messages[state.anthropic_api_cursor:]

<<<<<<< HEAD
=======
    pending_tool_use = []
    print(f"There have been {len(state.messages)} messages, the cursor is at {state.anthropic_api_cursor}. There are {len(unprocessed_messages)} unprocessed messages.")
>>>>>>> ea499d32
    for message in unprocessed_messages:
        print(f"Processing message: {message['type']}")
        if message['type'] == 'user_input':
            state.anthropic_api_cursor += 1
            print(f"Making a request to anthropic")
            await phone_anthropic(
                    state=state,
                    tool_collection=tool_collection,
                    model=model,
                    provider=provider,
                    system_prompt_suffix=system_prompt_suffix,
                    api_key=api_key,
                    only_n_most_recent_images=only_n_most_recent_images,
                    max_tokens=max_tokens,
                )
            print(f"The call to anthropic has completed. There are now {len(state.messages)} messages and the cursor is at {state.anthropic_api_cursor}. Yielding control...")
            return False
        if message['type'] == 'tool_use':
            state.anthropic_api_cursor += 1
            print(f"Running tools...")
            result = await tool_collection.run(
                name=message['name'],
                tool_input=message['input']
            )
            state.add_tool_result(result, message['id'])
            print(f"Tools have run. There are now {len(state.messages)} messages and the cursor is at {state.anthropic_api_cursor}. Yielding control...")
            return False
        if message['type'] == 'tool_result':
            state.anthropic_api_cursor += 1
            print(f"Making a request to anthropic")
            await phone_anthropic(
                state=state,
                tool_collection=tool_collection,
                model=model,
                provider=provider,
                system_prompt_suffix=system_prompt_suffix,
                api_key=api_key,
                only_n_most_recent_images=only_n_most_recent_images,
                max_tokens=max_tokens,
            )
            print(f"The call to anthropic has completed. There are now {len(state.messages)} messages and the cursor is at {state.anthropic_api_cursor}. Yielding control...")
            return False
        if message['type'] == 'assistant_output':
            state.anthropic_api_cursor += 1
            print(f"Advanced the cursor. There are now {len(state.messages)} messages and the cursor is at {state.anthropic_api_cursor}. Yielding control...")
            return False

    print(f"There are no unprocessed messages. Waiting for user input...")
    return True<|MERGE_RESOLUTION|>--- conflicted
+++ resolved
@@ -198,11 +198,7 @@
 
     unprocessed_messages = state.messages[state.anthropic_api_cursor:]
 
-<<<<<<< HEAD
-=======
-    pending_tool_use = []
     print(f"There have been {len(state.messages)} messages, the cursor is at {state.anthropic_api_cursor}. There are {len(unprocessed_messages)} unprocessed messages.")
->>>>>>> ea499d32
     for message in unprocessed_messages:
         print(f"Processing message: {message['type']}")
         if message['type'] == 'user_input':
